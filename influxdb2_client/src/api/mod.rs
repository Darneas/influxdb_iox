//! InfluxDB v2.0 Client API
<<<<<<< HEAD
pub mod health;
=======
pub mod buckets;
pub mod label;
>>>>>>> 6feb7d4a
pub mod query;
pub mod ready;
pub mod setup;
pub mod write;<|MERGE_RESOLUTION|>--- conflicted
+++ resolved
@@ -1,10 +1,7 @@
 //! InfluxDB v2.0 Client API
-<<<<<<< HEAD
+pub mod buckets;
 pub mod health;
-=======
-pub mod buckets;
 pub mod label;
->>>>>>> 6feb7d4a
 pub mod query;
 pub mod ready;
 pub mod setup;
